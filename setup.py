--- conflicted
+++ resolved
@@ -25,13 +25,8 @@
     packages=find_packages(),
     install_requires=[
         "defusedxml==0.7.1",
-<<<<<<< HEAD
-        "langchain_core==0.3.65",
+        "langchain_core==0.3.66",
         "langchain_openai==0.3.24",
-=======
-        "langchain_core==0.3.66",
-        "langchain_openai==0.3.23",
->>>>>>> 9c973db4
         "numpy==2.0.2",
         "pandas==2.3.0",
         "python-dotenv==1.1.0",
