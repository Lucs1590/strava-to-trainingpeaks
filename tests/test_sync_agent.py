--- conflicted
+++ resolved
@@ -30,13 +30,14 @@
         """Test that SyncAgent initializes correctly with proper configuration."""
         mock_agent = MagicMock()
         mock_create_agent.return_value = mock_agent
-        
-        agent = SyncAgent()
-        
+
+        agent = SyncAgent()
+
         self.assertEqual(agent.strava_api_key, 'test_strava_key')
         self.assertEqual(agent.trainingpeaks_username, 'test_username')
         self.assertEqual(agent.trainingpeaks_password, 'test_password')
-        self.assertEqual(agent.base_strava_url, "https://www.strava.com/api/v3")
+        self.assertEqual(agent.base_strava_url,
+                         "https://www.strava.com/api/v3")
         self.assertIsNotNone(agent.logger)
         mock_load_dotenv.assert_called_once()
         mock_create_agent.assert_called_once()
@@ -58,13 +59,13 @@
         agent = SyncAgent()
         start_date = datetime.now() - timedelta(days=7)
         end_date = datetime.now()
-        
+
         workouts = agent.get_workouts_from_strava(start_date, end_date)
-        
+
         self.assertEqual(len(workouts), 2)
         self.assertEqual(workouts[0]["name"], "Morning Run")
         self.assertEqual(workouts[1]["name"], "Evening Bike")
-        
+
         # Verify API call was made with correct parameters
         expected_url = f"{agent.base_strava_url}/athlete/activities"
         expected_headers = {"Authorization": f"Bearer {agent.strava_api_key}"}
@@ -73,7 +74,8 @@
             "after": int(start_date.timestamp()),
             "per_page": 200
         }
-        mock_get.assert_called_once_with(expected_url, headers=expected_headers, params=expected_params)
+        mock_get.assert_called_once_with(
+            expected_url, headers=expected_headers, params=expected_params)
 
     @patch('src.sync_agent.requests.get')
     @patch('src.sync_agent.create_openai_functions_agent')
@@ -88,9 +90,9 @@
         agent = SyncAgent()
         start_date = datetime.now() - timedelta(days=7)
         end_date = datetime.now()
-        
+
         workouts = agent.get_workouts_from_strava(start_date, end_date)
-        
+
         self.assertEqual(len(workouts), 0)
 
     @patch('src.sync_agent.webdriver.Chrome')
@@ -99,8 +101,8 @@
     @patch('src.sync_agent.create_openai_functions_agent')
     @patch('src.sync_agent.ChatOpenAI')
     @patch('src.sync_agent.load_dotenv')
-    def test_push_workouts_to_trainingpeaks(self, mock_load_dotenv, mock_chat_openai, mock_create_agent, 
-                                          mock_driver_manager, mock_service, mock_chrome):
+    def test_push_workouts_to_trainingpeaks(self, mock_load_dotenv, mock_chat_openai, mock_create_agent,
+                                            mock_driver_manager, mock_service, mock_chrome):
         """Test pushing workouts to TrainingPeaks via Selenium."""
         mock_driver = MagicMock()
         mock_chrome.return_value = mock_driver
@@ -112,30 +114,30 @@
             {"id": 1, "tcx_file_path": "path/to/workout1.tcx"},
             {"id": 2, "tcx_file_path": "path/to/workout2.tcx"}
         ]
-        
+
         agent.push_workouts_to_trainingpeaks(workouts)
-        
+
         # Verify WebDriver operations
         mock_driver.get.assert_any_call("https://home.trainingpeaks.com/login")
-        mock_driver.get.assert_any_call("https://app.trainingpeaks.com/#calendar")
+        mock_driver.get.assert_any_call(
+            "https://app.trainingpeaks.com/#calendar")
         self.assertTrue(mock_driver.find_element.called)
         mock_driver.quit.assert_called_once()
 
-<<<<<<< HEAD
     @patch('src.sync_agent.SyncAgent.get_workouts_from_strava')
     @patch('src.sync_agent.SyncAgent.push_workouts_to_trainingpeaks')
     @patch('src.sync_agent.create_openai_functions_agent')
     @patch('src.sync_agent.ChatOpenAI')
     @patch('src.sync_agent.load_dotenv')
     def test_sync_workouts_for_week_with_workouts(self, mock_load_dotenv, mock_chat_openai, mock_create_agent,
-                                                 mock_push, mock_get):
+                                                  mock_push, mock_get):
         """Test weekly sync when workouts are available."""
         mock_workouts = [{"id": 1, "name": "Test Workout"}]
         mock_get.return_value = mock_workouts
 
         agent = SyncAgent()
         agent.sync_workouts_for_week()
-        
+
         mock_get.assert_called_once()
         mock_push.assert_called_once_with(mock_workouts)
 
@@ -145,43 +147,41 @@
     @patch('src.sync_agent.ChatOpenAI')
     @patch('src.sync_agent.load_dotenv')
     def test_sync_workouts_for_week_no_workouts(self, mock_load_dotenv, mock_chat_openai, mock_create_agent,
-                                               mock_push, mock_get):
+                                                mock_push, mock_get):
         """Test weekly sync when no workouts are available."""
         mock_get.return_value = []
 
         agent = SyncAgent()
         agent.sync_workouts_for_week()
-        
+
         mock_get.assert_called_once()
         mock_push.assert_not_called()
 
     @patch('src.sync_agent.time.sleep')
-=======
->>>>>>> 2ee4da1e
     @patch('src.sync_agent.requests.get')
     @patch('src.sync_agent.create_openai_functions_agent')
     @patch('src.sync_agent.ChatOpenAI')
     @patch('src.sync_agent.load_dotenv')
     def test_handle_api_rate_limits_success_on_retry(self, mock_load_dotenv, mock_chat_openai, mock_create_agent,
-                                                    mock_get, mock_sleep):
+                                                     mock_get, mock_sleep):
         """Test rate limit handling with successful retry."""
         # First call fails, second succeeds
         mock_response_success = MagicMock()
         mock_response_success.status_code = 200
         mock_response_success.json.return_value = [{"id": 1}]
-        
+
         mock_get.side_effect = [
             Exception("Rate limit exceeded"),
             mock_response_success
         ]
 
         agent = SyncAgent()
-        
+
         def mock_func():
             return agent.get_workouts_from_strava(datetime.now(), datetime.now())
-        
+
         result = agent.handle_api_rate_limits(mock_func)
-        
+
         self.assertIsNotNone(result)
         mock_sleep.assert_called_once_with(1)  # 2^0 = 1
 
@@ -191,21 +191,21 @@
     @patch('src.sync_agent.ChatOpenAI')
     @patch('src.sync_agent.load_dotenv')
     def test_handle_api_rate_limits_max_retries_exceeded(self, mock_load_dotenv, mock_chat_openai, mock_create_agent,
-                                                        mock_get, mock_sleep):
+                                                         mock_get, mock_sleep):
         """Test rate limit handling when max retries are exceeded."""
         mock_get.side_effect = Exception("Persistent error")
 
-<<<<<<< HEAD
-        agent = SyncAgent()
-        
+        agent = SyncAgent()
+
         def mock_func():
             return agent.get_workouts_from_strava(datetime.now(), datetime.now())
-        
+
         result = agent.handle_api_rate_limits(mock_func)
-        
+
         self.assertIsNone(result)
         # Should have slept 4 times: 2^0, 2^1, 2^2, 2^3
-        expected_calls = [unittest.mock.call(1), unittest.mock.call(2), unittest.mock.call(4), unittest.mock.call(8)]
+        expected_calls = [unittest.mock.call(1), unittest.mock.call(
+            2), unittest.mock.call(4), unittest.mock.call(8)]
         mock_sleep.assert_has_calls(expected_calls)
 
     @patch('src.sync_agent.time.sleep')
@@ -215,19 +215,19 @@
     @patch('src.sync_agent.ChatOpenAI')
     @patch('src.sync_agent.load_dotenv')
     def test_schedule_weekly_sync(self, mock_load_dotenv, mock_chat_openai, mock_create_agent,
-                                 mock_every, mock_run_pending, mock_sleep):
+                                  mock_every, mock_run_pending, mock_sleep):
         """Test scheduling of weekly sync with early termination."""
         mock_week = MagicMock()
         mock_every.return_value.week = mock_week
-        
+
         # Mock sleep to break the infinite loop after a few iterations
         mock_sleep.side_effect = [None, None, KeyboardInterrupt()]
 
         agent = SyncAgent()
-        
+
         with self.assertRaises(KeyboardInterrupt):
             agent.schedule_weekly_sync()
-        
+
         mock_every.assert_called_once()
         mock_week.do.assert_called_once_with(agent.sync_workouts_for_week)
         self.assertTrue(mock_run_pending.called)
@@ -239,7 +239,7 @@
         """Test SyncAgent initialization with missing environment variables."""
         with patch.dict('os.environ', {}, clear=True):
             agent = SyncAgent()
-            
+
             self.assertIsNone(agent.strava_api_key)
             self.assertIsNone(agent.trainingpeaks_username)
             self.assertIsNone(agent.trainingpeaks_password)
@@ -251,20 +251,32 @@
     @patch('src.sync_agent.ChatOpenAI')
     @patch('src.sync_agent.load_dotenv')
     def test_push_workouts_to_trainingpeaks_empty_list(self, mock_load_dotenv, mock_chat_openai, mock_create_agent,
-                                                      mock_driver_manager, mock_service, mock_chrome):
+                                                       mock_driver_manager, mock_service, mock_chrome):
         """Test pushing empty workout list to TrainingPeaks."""
         mock_driver = MagicMock()
         mock_chrome.return_value = mock_driver
 
         agent = SyncAgent()
-        agent.push_workouts_to_trainingpeaks([])
-        
-        # Should still login but not process any workouts
-        mock_driver.get.assert_called_once_with("https://home.trainingpeaks.com/login")
-        mock_driver.quit.assert_called_once()
-
-=======
->>>>>>> 2ee4da1e
+        workouts = [{"id": 1, "tcx_file_path": "path/to/file.tcx"}]
+        agent.push_workouts_to_trainingpeaks(workouts)
+
+        self.assertTrue(mock_driver.get.called)
+        self.assertTrue(mock_driver.find_element.called)
+
+    @patch('src.sync_agent.requests.get')
+    def test_handle_api_rate_limits(self, mock_get):
+        mock_response = MagicMock()
+        mock_response.status_code = 200
+        mock_response.json.return_value = [{"id": 1, "name": "Workout 1"}]
+        mock_get.return_value = mock_response
+
+        agent = SyncAgent()
+        result = agent.handle_api_rate_limits(
+            agent.get_workouts_from_strava, "athlete_id", datetime.now(), datetime.now())
+
+        self.assertIsNotNone(result)
+        self.assertEqual(result[0]["name"], "Workout 1")
+
 
 if __name__ == '__main__':
     unittest.main()