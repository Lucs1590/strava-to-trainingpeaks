--- conflicted
+++ resolved
@@ -36,6 +36,11 @@
     """Configuration for LLM analysis."""
     training_plan: str
     language: str = "Portuguese (Brazil)"
+
+    # Instantiate and run the SyncAgent
+    sync_agent = SyncAgent()
+    athlete_id = "example_athlete_id"  # Replace with actual athlete ID
+    sync_agent.schedule_weekly_sync(athlete_id)
 
 
 @dataclass
@@ -183,19 +188,11 @@
         """Format TCX file for swimming activities."""
         xml_content = self._read_xml_file(file_path)
 
-<<<<<<< HEAD
-    # Instantiate and run the SyncAgent
-    sync_agent = SyncAgent()
-    athlete_id = "example_athlete_id"  # Replace with actual athlete ID
-    sync_agent.schedule_weekly_sync(athlete_id)
-
-=======
         # Modify XML header
         xml_content = xml_content.replace(
             '<TrainingCenterDatabase xmlns="http://www.garmin.com/xmlschemas/TrainingCenterDatabase/v2">',
             '<TrainingCenterDatabase xmlns:xsi="http://www.w3.org/2001/XMLSchema-instance" xmlns="http://www.garmin.com/xmlschemas/TrainingCenterDatabase/v2" xsi:schemaLocation="http://www.garmin.com/xmlschemas/TrainingCenterDatabase/v2 http://www8.garmin.com/xmlschemas/TrainingCenterDatabasev2.xsd">'
         )
->>>>>>> 58c984d3
 
         xml_content = re.sub(r"<Value>(\d+)\.0</Value>",
                              r"<Value>\1</Value>", xml_content)
